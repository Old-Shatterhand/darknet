<<<<<<< HEAD
#include "box.h"
#include "utils.h"
=======
﻿#include "box.h"
>>>>>>> e6250662
#include <stdio.h>
#include <math.h>
#include <stdlib.h>

#ifndef M_PI
#define M_PI 3.141592
#endif

box float_to_box(float *f)
{
    box b;
    b.x = f[0];
    b.y = f[1];
    b.w = f[2];
    b.h = f[3];
    return b;
}

box float_to_box_stride(float *f, int stride)
{
    box b = { 0 };
    b.x = f[0];
    b.y = f[1 * stride];
    b.w = f[2 * stride];
    b.h = f[3 * stride];
    return b;
}


dbox derivative(box a, box b)
{
    dbox d;
    d.dx = 0;
    d.dw = 0;
    d.dy = 0;
    d.dh = 0;
    d.dx = a.x < b.x ? 1.0 : -1.0;
    d.dy = a.y < b.y ? 1.0 : -1.0;
    d.dw = a.w < b.w ? 1.0 : -1.0;
    d.dh = a.h < b.h ? 1.0 : -1.0;
    return d;
}


/*
dbox derivative(box a, box b)
{
    dbox d;
    d.dx = 0;
    d.dw = 0;
    float l1 = a.x - a.w/2;
    float l2 = b.x - b.w/2;
    if (l1 > l2){
        d.dx -= 1;
        d.dw += .5;
    }
    float r1 = a.x + a.w/2;
    float r2 = b.x + b.w/2;
    if(r1 < r2){
        d.dx += 1;
        d.dw += .5;
    }
    if (l1 > r2) {
        d.dx = -1;
        d.dw = 0;
    }
    if (r1 < l2){
        d.dx = 1;
        d.dw = 0;
    }

    d.dy = 0;
    d.dh = 0;
    float t1 = a.y - a.h/2;
    float t2 = b.y - b.h/2;
    if (t1 > t2){
        d.dy -= 1;
        d.dh += .5;
    }
    float b1 = a.y + a.h/2;
    float b2 = b.y + b.h/2;
    if(b1 < b2){
        d.dy += 1;
        d.dh += .5;
    }
    if (t1 > b2) {
        d.dy = -1;
        d.dh = 0;
    }
    if (b1 < t2){
        d.dy = 1;
        d.dh = 0;
    }
    return d;
}
*/

// where c is the smallest box that fully encompases a and b
boxabs box_c(box a, box b) {
    boxabs ba = { 0 };
    ba.top = fmin(a.y - a.h / 2, b.y - b.h / 2);
    ba.bot = fmax(a.y + a.h / 2, b.y + b.h / 2);
    ba.left = fmin(a.x - a.w / 2, b.x - b.w / 2);
    ba.right = fmax(a.x + a.w / 2, b.x + b.w / 2);
    return ba;
}

// representation from x, y, w, h to top, left, bottom, right
boxabs to_tblr(box a) {
    boxabs tblr = { 0 };
    float t = a.y - (a.h / 2);
    float b = a.y + (a.h / 2);
    float l = a.x - (a.w / 2);
    float r = a.x + (a.w / 2);
    tblr.top = t;
    tblr.bot = b;
    tblr.left = l;
    tblr.right = r;
    return tblr;
}

float overlap(float x1, float w1, float x2, float w2)
{
    float l1 = x1 - w1/2;
    float l2 = x2 - w2/2;
    float left = l1 > l2 ? l1 : l2;
    float r1 = x1 + w1/2;
    float r2 = x2 + w2/2;
    float right = r1 < r2 ? r1 : r2;
    return right - left;
}

float box_intersection(box a, box b)
{
    float w = overlap(a.x, a.w, b.x, b.w);
    float h = overlap(a.y, a.h, b.y, b.h);
    if(w < 0 || h < 0) return 0;
    float area = w*h;
    return area;
}

float box_union(box a, box b)
{
    float i = box_intersection(a, b);
    float u = a.w*a.h + b.w*b.h - i;
    return u;
}

float box_iou(box a, box b)
{
    //return box_intersection(a, b)/box_union(a, b);

    float I = box_intersection(a, b);
    float U = box_union(a, b);
    if (I == 0 || U == 0) {
        return 0;
    }
    return I / U;
}

float box_giou(box a, box b)
{
    boxabs ba = box_c(a, b);
    float w = ba.right - ba.left;
    float h = ba.bot - ba.top;
    float c = w*h;
    float iou = box_iou(a, b);
    if (c == 0) {
        return iou;
    }
    float u = box_union(a, b);
    float giou_term = (c - u) / c;
#ifdef DEBUG_PRINTS
    printf("  c: %f, u: %f, giou_term: %f\n", c, u, giou_term);
#endif
    return iou - giou_term;
}

// https://github.com/Zzh-tju/DIoU-darknet
// https://arxiv.org/abs/1911.08287
float box_diou(box a, box b)
{
    boxabs ba = box_c(a, b);
    float w = ba.right - ba.left;
    float h = ba.bot - ba.top;
    float c = w * w + h * h;
    float iou = box_iou(a, b);
    if (c == 0) {
        return iou;
    }
    float d = (a.x - b.x) * (a.x - b.x) + (a.y - b.y) * (a.y - b.y);
    float u = pow(d / c, 0.6);
    float diou_term = u;
#ifdef DEBUG_PRINTS
    printf("  c: %f, u: %f, riou_term: %f\n", c, u, diou_term);
#endif
    return iou - diou_term;
}

float box_diounms(box a, box b, float beta1)
{
    boxabs ba = box_c(a, b);
    float w = ba.right - ba.left;
    float h = ba.bot - ba.top;
    float c = w * w + h * h;
    float iou = box_iou(a, b);
    if (c == 0) {
        return iou;
    }
    float d = (a.x - b.x) * (a.x - b.x) + (a.y - b.y) * (a.y - b.y);
    float u = pow(d / c, beta1);
    float diou_term = u;
#ifdef DEBUG_PRINTS
    printf("  c: %f, u: %f, riou_term: %f\n", c, u, diou_term);
#endif
    return iou - diou_term;
}

// https://github.com/Zzh-tju/DIoU-darknet
// https://arxiv.org/abs/1911.08287
float box_ciou(box a, box b)
{
    boxabs ba = box_c(a, b);
    float w = ba.right - ba.left;
    float h = ba.bot - ba.top;
    float c = w * w + h * h;
    float iou = box_iou(a, b);
    if (c == 0) {
        return iou;
    }
    float u = (a.x - b.x) * (a.x - b.x) + (a.y - b.y) * (a.y - b.y);
    float d = u / c;
    float ar_gt = b.w / b.h;
    float ar_pred = a.w / a.h;
    float ar_loss = 4 / (M_PI * M_PI) * (atan(ar_gt) - atan(ar_pred)) * (atan(ar_gt) - atan(ar_pred));
    float alpha = ar_loss / (1 - iou + ar_loss + 0.000001);
    float ciou_term = d + alpha * ar_loss;                   //ciou
#ifdef DEBUG_PRINTS
    printf("  c: %f, u: %f, riou_term: %f\n", c, u, ciou_term);
#endif
    return iou - ciou_term;
}

dxrep dx_box_iou(box pred, box truth, IOU_LOSS iou_loss) {
 boxabs pred_tblr = to_tblr(pred);
    float pred_t = fmin(pred_tblr.top, pred_tblr.bot);
    float pred_b = fmax(pred_tblr.top, pred_tblr.bot);
    float pred_l = fmin(pred_tblr.left, pred_tblr.right);
    float pred_r = fmax(pred_tblr.left, pred_tblr.right);
    //dbox dover = derivative(pred,truth);
    //dbox diouu = diou(pred, truth);
    boxabs truth_tblr = to_tblr(truth);
#ifdef DEBUG_PRINTS
    printf("\niou: %f, giou: %f\n", box_iou(pred, truth), box_giou(pred, truth));
    printf("pred: x,y,w,h: (%f, %f, %f, %f) -> t,b,l,r: (%f, %f, %f, %f)\n", pred.x, pred.y, pred.w, pred.h, pred_tblr.top, pred_tblr.bot, pred_tblr.left, pred_tblr.right);
    printf("truth: x,y,w,h: (%f, %f, %f, %f) -> t,b,l,r: (%f, %f, %f, %f)\n", truth.x, truth.y, truth.w, truth.h, truth_tblr.top, truth_tblr.bot, truth_tblr.left, truth_tblr.right);
#endif
    //printf("pred (t,b,l,r): (%f, %f, %f, %f)\n", pred_t, pred_b, pred_l, pred_r);
    //printf("trut (t,b,l,r): (%f, %f, %f, %f)\n", truth_tblr.top, truth_tblr.bot, truth_tblr.left, truth_tblr.right);
    dxrep ddx = {0};
    float X = (pred_b - pred_t) * (pred_r - pred_l);
    float Xhat = (truth_tblr.bot - truth_tblr.top) * (truth_tblr.right - truth_tblr.left);
    float Ih = fmin(pred_b, truth_tblr.bot) - fmax(pred_t, truth_tblr.top);
    float Iw = fmin(pred_r, truth_tblr.right) - fmax(pred_l, truth_tblr.left);
    float I = Iw * Ih;
    float U = X + Xhat - I;
    float S = (pred.x-truth.x)*(pred.x-truth.x)+(pred.y-truth.y)*(pred.y-truth.y);
    float giou_Cw = fmax(pred_r, truth_tblr.right) - fmin(pred_l, truth_tblr.left);
    float giou_Ch = fmax(pred_b, truth_tblr.bot) - fmin(pred_t, truth_tblr.top);
    float giou_C = giou_Cw * giou_Ch;
    //float IoU = I / U;
//#ifdef DEBUG_PRINTS
    //printf("X: %f", X);
    //printf(", Xhat: %f", Xhat);
    //printf(", Ih: %f", Ih);
    //printf(", Iw: %f", Iw);
    //printf(", I: %f", I);
    //printf(", U: %f", U);
    //printf(", IoU: %f\n", I / U);
//#endif

    //Partial Derivatives, derivatives
    float dX_wrt_t = -1 * (pred_r - pred_l);
    float dX_wrt_b = pred_r - pred_l;
    float dX_wrt_l = -1 * (pred_b - pred_t);
    float dX_wrt_r = pred_b - pred_t;
    // UNUSED
    //// Ground truth
    //float dXhat_wrt_t = -1 * (truth_tblr.right - truth_tblr.left);
    //float dXhat_wrt_b = truth_tblr.right - truth_tblr.left;
    //float dXhat_wrt_l = -1 * (truth_tblr.bot - truth_tblr.top);
    //float dXhat_wrt_r = truth_tblr.bot - truth_tblr.top;

    // gradient of I min/max in IoU calc (prediction)
    float dI_wrt_t = pred_t > truth_tblr.top ? (-1 * Iw) : 0;
    float dI_wrt_b = pred_b < truth_tblr.bot ? Iw : 0;
    float dI_wrt_l = pred_l > truth_tblr.left ? (-1 * Ih) : 0;
    float dI_wrt_r = pred_r < truth_tblr.right ? Ih : 0;
    // derivative of U with regard to x
    float dU_wrt_t = dX_wrt_t - dI_wrt_t;
    float dU_wrt_b = dX_wrt_b - dI_wrt_b;
    float dU_wrt_l = dX_wrt_l - dI_wrt_l;
    float dU_wrt_r = dX_wrt_r - dI_wrt_r;
    // gradient of C min/max in IoU calc (prediction)
    float dC_wrt_t = pred_t < truth_tblr.top ? (-1 * giou_Cw) : 0;
    float dC_wrt_b = pred_b > truth_tblr.bot ? giou_Cw : 0;
    float dC_wrt_l = pred_l < truth_tblr.left ? (-1 * giou_Ch) : 0;
    float dC_wrt_r = pred_r > truth_tblr.right ? giou_Ch : 0;

    float p_dt = 0;
    float p_db = 0;
    float p_dl = 0;
    float p_dr = 0;
    if (U > 0 ) {
      p_dt = ((U * dI_wrt_t) - (I * dU_wrt_t)) / (U * U);
      p_db = ((U * dI_wrt_b) - (I * dU_wrt_b)) / (U * U);
      p_dl = ((U * dI_wrt_l) - (I * dU_wrt_l)) / (U * U);
      p_dr = ((U * dI_wrt_r) - (I * dU_wrt_r)) / (U * U);
    }
    // apply grad from prediction min/max for correct corner selection
    p_dt = pred_tblr.top < pred_tblr.bot ? p_dt : p_db;
    p_db = pred_tblr.top < pred_tblr.bot ? p_db : p_dt;
    p_dl = pred_tblr.left < pred_tblr.right ? p_dl : p_dr;
    p_dr = pred_tblr.left < pred_tblr.right ? p_dr : p_dl;

    if (iou_loss == GIOU) {
      if (giou_C > 0) {
        // apply "C" term from gIOU
        p_dt += ((giou_C * dU_wrt_t) - (U * dC_wrt_t)) / (giou_C * giou_C);
        p_db += ((giou_C * dU_wrt_b) - (U * dC_wrt_b)) / (giou_C * giou_C);
        p_dl += ((giou_C * dU_wrt_l) - (U * dC_wrt_l)) / (giou_C * giou_C);
        p_dr += ((giou_C * dU_wrt_r) - (U * dC_wrt_r)) / (giou_C * giou_C);
      }
	  if (Iw<=0||Ih<=0) {
		p_dt = ((giou_C * dU_wrt_t) - (U * dC_wrt_t)) / (giou_C * giou_C);
        p_db = ((giou_C * dU_wrt_b) - (U * dC_wrt_b)) / (giou_C * giou_C);
        p_dl = ((giou_C * dU_wrt_l) - (U * dC_wrt_l)) / (giou_C * giou_C);
        p_dr = ((giou_C * dU_wrt_r) - (U * dC_wrt_r)) / (giou_C * giou_C);
	  }
    }

    float Ct = fmin(pred.y - pred.h / 2,truth.y - truth.h / 2);
    float Cb = fmax(pred.y + pred.h / 2,truth.y + truth.h / 2);
    float Cl = fmin(pred.x - pred.w / 2,truth.x - truth.w / 2);
    float Cr = fmax(pred.x + pred.w / 2,truth.x + truth.w / 2);
    float Cw = Cr - Cl;
    float Ch = Cb - Ct;
    float C = Cw * Cw + Ch * Ch;

    float dCt_dx = 0;
    float dCt_dy = pred_t < truth_tblr.top ? 1 : 0;
    float dCt_dw = 0;
    float dCt_dh = pred_t < truth_tblr.top ? -0.5 : 0;

    float dCb_dx = 0;
    float dCb_dy = pred_b > truth_tblr.bot ? 1 : 0;
    float dCb_dw = 0;
    float dCb_dh = pred_b > truth_tblr.bot ? 0.5: 0;

    float dCl_dx = pred_l < truth_tblr.left ? 1 : 0;
    float dCl_dy = 0;
    float dCl_dw = pred_l < truth_tblr.left ? -0.5 : 0;
    float dCl_dh = 0;

    float dCr_dx = pred_r > truth_tblr.right ? 1 : 0;
    float dCr_dy = 0;
    float dCr_dw = pred_r > truth_tblr.right ? 0.5 : 0;
    float dCr_dh = 0;

    float dCw_dx = dCr_dx - dCl_dx;
    float dCw_dy = dCr_dy - dCl_dy;
    float dCw_dw = dCr_dw - dCl_dw;
    float dCw_dh = dCr_dh - dCl_dh;

    float dCh_dx = dCb_dx - dCt_dx;
    float dCh_dy = dCb_dy - dCt_dy;
    float dCh_dw = dCb_dw - dCt_dw;
    float dCh_dh = dCb_dh - dCt_dh;

    // UNUSED
    //// ground truth
    //float dI_wrt_xhat_t = pred_t < truth_tblr.top ? (-1 * Iw) : 0;
    //float dI_wrt_xhat_b = pred_b > truth_tblr.bot ? Iw : 0;
    //float dI_wrt_xhat_l = pred_l < truth_tblr.left ? (-1 * Ih) : 0;
    //float dI_wrt_xhat_r = pred_r > truth_tblr.right ? Ih : 0;

    // Final IOU loss (prediction) (negative of IOU gradient, we want the negative loss)
    float p_dx = 0;
    float p_dy = 0;
    float p_dw = 0;
    float p_dh = 0;

    p_dx = p_dl + p_dr;           //p_dx, p_dy, p_dw and p_dh are the gradient of IoU or GIoU.
    p_dy = p_dt + p_db;
    p_dw = (p_dr - p_dl);         //For dw and dh, we do not divided by 2.
    p_dh = (p_db - p_dt);

    // https://github.com/Zzh-tju/DIoU-darknet
    // https://arxiv.org/abs/1911.08287
    if (iou_loss == DIOU) {
        if (C > 0) {
            p_dx += (2*(truth.x-pred.x)*C-(2*Cw*dCw_dx+2*Ch*dCh_dx)*S) / (C * C);
            p_dy += (2*(truth.y-pred.y)*C-(2*Cw*dCw_dy+2*Ch*dCh_dy)*S) / (C * C);
            p_dw += (2*Cw*dCw_dw+2*Ch*dCh_dw)*S / (C * C);
            p_dh += (2*Cw*dCw_dh+2*Ch*dCh_dh)*S / (C * C);
        }
	if (Iw<=0||Ih<=0){
            p_dx = (2*(truth.x-pred.x)*C-(2*Cw*dCw_dx+2*Ch*dCh_dx)*S) / (C * C);
            p_dy = (2*(truth.y-pred.y)*C-(2*Cw*dCw_dy+2*Ch*dCh_dy)*S) / (C * C);
            p_dw = (2*Cw*dCw_dw+2*Ch*dCh_dw)*S / (C * C);
            p_dh = (2*Cw*dCw_dh+2*Ch*dCh_dh)*S / (C * C);
        }
    }
	//The following codes are calculating the gradient of ciou.

    if (iou_loss == CIOU) {
	float ar_gt = truth.w / truth.h;
        float ar_pred = pred.w / pred.h;
        float ar_loss = 4 / (M_PI * M_PI) * (atan(ar_gt) - atan(ar_pred)) * (atan(ar_gt) - atan(ar_pred));
	float alpha = ar_loss / (1 - I/U + ar_loss + 0.000001);
	float ar_dw=8/(M_PI*M_PI)*(atan(ar_gt)-atan(ar_pred))*pred.h;
        float ar_dh=-8/(M_PI*M_PI)*(atan(ar_gt)-atan(ar_pred))*pred.w;
        if (C > 0) {
        // dar*
            p_dx += (2*(truth.x-pred.x)*C-(2*Cw*dCw_dx+2*Ch*dCh_dx)*S) / (C * C);
            p_dy += (2*(truth.y-pred.y)*C-(2*Cw*dCw_dy+2*Ch*dCh_dy)*S) / (C * C);
            p_dw += (2*Cw*dCw_dw+2*Ch*dCh_dw)*S / (C * C) + alpha * ar_dw;
            p_dh += (2*Cw*dCw_dh+2*Ch*dCh_dh)*S / (C * C) + alpha * ar_dh;
        }
	if (Iw<=0||Ih<=0){
            p_dx = (2*(truth.x-pred.x)*C-(2*Cw*dCw_dx+2*Ch*dCh_dx)*S) / (C * C);
            p_dy = (2*(truth.y-pred.y)*C-(2*Cw*dCw_dy+2*Ch*dCh_dy)*S) / (C * C);
            p_dw = (2*Cw*dCw_dw+2*Ch*dCh_dw)*S / (C * C) + alpha * ar_dw;
            p_dh = (2*Cw*dCw_dh+2*Ch*dCh_dh)*S / (C * C) + alpha * ar_dh;
        }
    }

    ddx.dt = p_dx;      //We follow the original code released from GDarknet. So in yolo_layer.c, dt, db, dl, dr are already dx, dy, dw, dh.
    ddx.db = p_dy;
    ddx.dl = p_dw;
    ddx.dr = p_dh;

    // UNUSED
    //// ground truth
    //float gt_dt = ((U * dI_wrt_xhat_t) - (I * (dXhat_wrt_t - dI_wrt_xhat_t))) / (U * U);
    //float gt_db = ((U * dI_wrt_xhat_b) - (I * (dXhat_wrt_b - dI_wrt_xhat_b))) / (U * U);
    //float gt_dl = ((U * dI_wrt_xhat_l) - (I * (dXhat_wrt_l - dI_wrt_xhat_l))) / (U * U);
    //float gt_dr = ((U * dI_wrt_xhat_r) - (I * (dXhat_wrt_r - dI_wrt_xhat_r))) / (U * U);

    // no min/max grad applied
    //dx.dt = dt;
    //dx.db = db;
    //dx.dl = dl;
    //dx.dr = dr;

    //// sum in gt -- THIS DOESNT WORK
    //dx.dt += gt_dt;
    //dx.db += gt_db;
    //dx.dl += gt_dl;
    //dx.dr += gt_dr;

    //// instead, look at the change between pred and gt, and weight t/b/l/r appropriately...
    //// need the real derivative here (I think?)
    //float delta_t = fmax(truth_tblr.top, pred_t) - fmin(truth_tblr.top, pred_t);
    //float delta_b = fmax(truth_tblr.bot, pred_b) - fmin(truth_tblr.bot, pred_b);
    //float delta_l = fmax(truth_tblr.left, pred_l) - fmin(truth_tblr.left, pred_l);
    //float delta_r = fmax(truth_tblr.right, pred_r) - fmin(truth_tblr.right, pred_r);

    //dx.dt *= delta_t / (delta_t + delta_b);
    //dx.db *= delta_b / (delta_t + delta_b);
    //dx.dl *= delta_l / (delta_l + delta_r);
    //dx.dr *= delta_r / (delta_l + delta_r);

    // UNUSED
    //// ground truth
    //float gt_dt = ((U * dI_wrt_xhat_t) - (I * (dXhat_wrt_t - dI_wrt_xhat_t))) / (U * U);
    //float gt_db = ((U * dI_wrt_xhat_b) - (I * (dXhat_wrt_b - dI_wrt_xhat_b))) / (U * U);
    //float gt_dl = ((U * dI_wrt_xhat_l) - (I * (dXhat_wrt_l - dI_wrt_xhat_l))) / (U * U);
    //float gt_dr = ((U * dI_wrt_xhat_r) - (I * (dXhat_wrt_r - dI_wrt_xhat_r))) / (U * U);

    // no min/max grad applied
    //dx.dt = dt;
    //dx.db = db;
    //dx.dl = dl;
    //dx.dr = dr;

    // apply grad from prediction min/max for correct corner selection
    //dx.dt = pred_tblr.top < pred_tblr.bot ? p_dt : p_db;
    //dx.db = pred_tblr.top < pred_tblr.bot ? p_db : p_dt;
    //dx.dl = pred_tblr.left < pred_tblr.right ? p_dl : p_dr;
    //dx.dr = pred_tblr.left < pred_tblr.right ? p_dr : p_dl;

    //// sum in gt -- THIS DOESNT WORK
    //dx.dt += gt_dt;
    //dx.db += gt_db;
    //dx.dl += gt_dl;
    //dx.dr += gt_dr;

    //// instead, look at the change between pred and gt, and weight t/b/l/r appropriately...
    //// need the real derivative here (I think?)
    //float delta_t = fmax(truth_tblr.top, pred_t) - fmin(truth_tblr.top, pred_t);
    //float delta_b = fmax(truth_tblr.bot, pred_b) - fmin(truth_tblr.bot, pred_b);
    //float delta_l = fmax(truth_tblr.left, pred_l) - fmin(truth_tblr.left, pred_l);
    //float delta_r = fmax(truth_tblr.right, pred_r) - fmin(truth_tblr.right, pred_r);

    //dx.dt *= delta_t / (delta_t + delta_b);
    //dx.db *= delta_b / (delta_t + delta_b);
    //dx.dl *= delta_l / (delta_l + delta_r);
    //dx.dr *= delta_r / (delta_l + delta_r);

//#ifdef DEBUG_PRINTS
    /*printf("  directions dt: ");
    if ((pred_tblr.top < truth_tblr.top && dx.dt > 0) || (pred_tblr.top > truth_tblr.top && dx.dt < 0)) {
      printf("✓");
    } else {
      printf("𝒙");
    }
    printf(", ");
    if ((pred_tblr.bot < truth_tblr.bot && dx.db > 0) || (pred_tblr.bot > truth_tblr.bot && dx.db < 0)) {
      printf("✓");
    } else {
      printf("𝒙");
    }
    printf(", ");
    if ((pred_tblr.left < truth_tblr.left && dx.dl > 0) || (pred_tblr.left > truth_tblr.left && dx.dl < 0)) {
      printf("✓");
    } else {
      printf("𝒙");
    }
    printf(", ");
    if ((pred_tblr.right < truth_tblr.right && dx.dr > 0) || (pred_tblr.right > truth_tblr.right && dx.dr < 0)) {
      printf("✓");
    } else {
      printf("𝒙");
    }
    printf("\n");

    printf("dx dt:%f", dx.dt);
    printf(", db: %f", dx.db);
    printf(", dl: %f", dx.dl);
    printf(", dr: %f | ", dx.dr);
#endif

#ifdef DEBUG_NAN
    if (isnan(dx.dt)) { printf("dt isnan\n"); }
    if (isnan(dx.db)) { printf("db isnan\n"); }
    if (isnan(dx.dl)) { printf("dl isnan\n"); }
    if (isnan(dx.dr)) { printf("dr isnan\n"); }
#endif

//    // No update if 0 or nan
//    if (dx.dt == 0 || isnan(dx.dt)) { dx.dt = 1; }
//    if (dx.db == 0 || isnan(dx.db)) { dx.db = 1; }
//    if (dx.dl == 0 || isnan(dx.dl)) { dx.dl = 1; }
//    if (dx.dr == 0 || isnan(dx.dr)) { dx.dr = 1; }
//
//#ifdef DEBUG_PRINTS
//    printf("dx dt:%f (t: %f, p: %f)", dx.dt, gt_dt, p_dt);
//    printf(", db: %f (t: %f, p: %f)", dx.db, gt_db, p_db);
//    printf(", dl: %f (t: %f, p: %f)", dx.dl, gt_dl, p_dl);
//    printf(", dr: %f (t: %f, p: %f) | ", dx.dr, gt_dr, p_dr);
//#endif */
    return ddx;
}

float box_rmse(box a, box b)
{
    return sqrt(pow(a.x-b.x, 2) +
                pow(a.y-b.y, 2) +
                pow(a.w-b.w, 2) +
                pow(a.h-b.h, 2));
}

dbox dintersect(box a, box b)
{
    float w = overlap(a.x, a.w, b.x, b.w);
    float h = overlap(a.y, a.h, b.y, b.h);
    dbox dover = derivative(a, b);
    dbox di;

    di.dw = dover.dw*h;
    di.dx = dover.dx*h;
    di.dh = dover.dh*w;
    di.dy = dover.dy*w;

    return di;
}

dbox dunion(box a, box b)
{
    dbox du;

    dbox di = dintersect(a, b);
    du.dw = a.h - di.dw;
    du.dh = a.w - di.dh;
    du.dx = -di.dx;
    du.dy = -di.dy;

    return du;
}


void test_dunion()
{
    box a = {0, 0, 1, 1};
    box dxa= {0+.0001, 0, 1, 1};
    box dya= {0, 0+.0001, 1, 1};
    box dwa= {0, 0, 1+.0001, 1};
    box dha= {0, 0, 1, 1+.0001};

    box b = {.5, .5, .2, .2};
    dbox di = dunion(a,b);
    printf("Union: %f %f %f %f\n", di.dx, di.dy, di.dw, di.dh);
    float inter =  box_union(a, b);
    float xinter = box_union(dxa, b);
    float yinter = box_union(dya, b);
    float winter = box_union(dwa, b);
    float hinter = box_union(dha, b);
    xinter = (xinter - inter)/(.0001);
    yinter = (yinter - inter)/(.0001);
    winter = (winter - inter)/(.0001);
    hinter = (hinter - inter)/(.0001);
    printf("Union Manual %f %f %f %f\n", xinter, yinter, winter, hinter);
}
void test_dintersect()
{
    box a = {0, 0, 1, 1};
    box dxa= {0+.0001, 0, 1, 1};
    box dya= {0, 0+.0001, 1, 1};
    box dwa= {0, 0, 1+.0001, 1};
    box dha= {0, 0, 1, 1+.0001};

    box b = {.5, .5, .2, .2};
    dbox di = dintersect(a,b);
    printf("Inter: %f %f %f %f\n", di.dx, di.dy, di.dw, di.dh);
    float inter =  box_intersection(a, b);
    float xinter = box_intersection(dxa, b);
    float yinter = box_intersection(dya, b);
    float winter = box_intersection(dwa, b);
    float hinter = box_intersection(dha, b);
    xinter = (xinter - inter)/(.0001);
    yinter = (yinter - inter)/(.0001);
    winter = (winter - inter)/(.0001);
    hinter = (hinter - inter)/(.0001);
    printf("Inter Manual %f %f %f %f\n", xinter, yinter, winter, hinter);
}

void test_box()
{
    test_dintersect();
    test_dunion();
    box a = {0, 0, 1, 1};
    box dxa= {0+.00001, 0, 1, 1};
    box dya= {0, 0+.00001, 1, 1};
    box dwa= {0, 0, 1+.00001, 1};
    box dha= {0, 0, 1, 1+.00001};

    box b = {.5, 0, .2, .2};

    float iou = box_iou(a,b);
    iou = (1-iou)*(1-iou);
    printf("%f\n", iou);
    dbox d = diou(a, b);
    printf("%f %f %f %f\n", d.dx, d.dy, d.dw, d.dh);

    float xiou = box_iou(dxa, b);
    float yiou = box_iou(dya, b);
    float wiou = box_iou(dwa, b);
    float hiou = box_iou(dha, b);
    xiou = ((1-xiou)*(1-xiou) - iou)/(.00001);
    yiou = ((1-yiou)*(1-yiou) - iou)/(.00001);
    wiou = ((1-wiou)*(1-wiou) - iou)/(.00001);
    hiou = ((1-hiou)*(1-hiou) - iou)/(.00001);
    printf("manual %f %f %f %f\n", xiou, yiou, wiou, hiou);
}

dbox diou(box a, box b)
{
    float u = box_union(a, b);
    float i = box_intersection(a, b);
    dbox di = dintersect(a, b);
    dbox du = dunion(a, b);
    dbox dd = { 0,0,0,0 };

    if (i <= 0 || 1) {
        dd.dx = b.x - a.x;
        dd.dy = b.y - a.y;
        dd.dw = b.w - a.w;
        dd.dh = b.h - a.h;
        return dd;
    }

    dd.dx = (di.dx*u - du.dx*i) / (u*u);
    dd.dy = (di.dy*u - du.dy*i) / (u*u);
    dd.dw = (di.dw*u - du.dw*i) / (u*u);
    dd.dh = (di.dh*u - du.dh*i) / (u*u);
    return dd;
}

typedef struct{
    int index;
    int class_id;
    float **probs;
} sortable_bbox;

int nms_comparator(const void *pa, const void *pb)
{
    sortable_bbox a = *(sortable_bbox *)pa;
    sortable_bbox b = *(sortable_bbox *)pb;
    float diff = a.probs[a.index][b.class_id] - b.probs[b.index][b.class_id];
    if(diff < 0) return 1;
    else if(diff > 0) return -1;
    return 0;
}

void do_nms_sort_v2(box *boxes, float **probs, int total, int classes, float thresh)
{
    int i, j, k;
    sortable_bbox* s = (sortable_bbox*)xcalloc(total, sizeof(sortable_bbox));

    for(i = 0; i < total; ++i){
        s[i].index = i;
        s[i].class_id = 0;
        s[i].probs = probs;
    }

    for(k = 0; k < classes; ++k){
        for(i = 0; i < total; ++i){
            s[i].class_id = k;
        }
        qsort(s, total, sizeof(sortable_bbox), nms_comparator);
        for(i = 0; i < total; ++i){
            if(probs[s[i].index][k] == 0) continue;
            box a = boxes[s[i].index];
            for(j = i+1; j < total; ++j){
                box b = boxes[s[j].index];
                if (box_iou(a, b) > thresh){
                    probs[s[j].index][k] = 0;
                }
            }
        }
    }
    free(s);
}

int nms_comparator_v3(const void *pa, const void *pb)
{
    detection a = *(detection *)pa;
    detection b = *(detection *)pb;
    float diff = 0;
    if (b.sort_class >= 0) {
        diff = a.prob[b.sort_class] - b.prob[b.sort_class]; // there is already: prob = objectness*prob
    }
    else {
        diff = a.objectness - b.objectness;
    }
    if (diff < 0) return 1;
    else if (diff > 0) return -1;
    return 0;
}

void do_nms_obj(detection *dets, int total, int classes, float thresh)
{
    int i, j, k;
    k = total - 1;
    for (i = 0; i <= k; ++i) {
        if (dets[i].objectness == 0) {
            detection swap = dets[i];
            dets[i] = dets[k];
            dets[k] = swap;
            --k;
            --i;
        }
    }
    total = k + 1;

    for (i = 0; i < total; ++i) {
        dets[i].sort_class = -1;
    }

    qsort(dets, total, sizeof(detection), nms_comparator_v3);
    for (i = 0; i < total; ++i) {
        if (dets[i].objectness == 0) continue;
        box a = dets[i].bbox;
        for (j = i + 1; j < total; ++j) {
            if (dets[j].objectness == 0) continue;
            box b = dets[j].bbox;
            if (box_iou(a, b) > thresh) {
                dets[j].objectness = 0;
                for (k = 0; k < classes; ++k) {
                    dets[j].prob[k] = 0;
                }
            }
        }
    }
}

void do_nms_sort(detection *dets, int total, int classes, float thresh)
{
    int i, j, k;
    k = total - 1;
    for (i = 0; i <= k; ++i) {
        if (dets[i].objectness == 0) {
            detection swap = dets[i];
            dets[i] = dets[k];
            dets[k] = swap;
            --k;
            --i;
        }
    }
    total = k + 1;

    for (k = 0; k < classes; ++k) {
        for (i = 0; i < total; ++i) {
            dets[i].sort_class = k;
        }
        qsort(dets, total, sizeof(detection), nms_comparator_v3);
        for (i = 0; i < total; ++i) {
            //printf("  k = %d, \t i = %d \n", k, i);
            if (dets[i].prob[k] == 0) continue;
            box a = dets[i].bbox;
            for (j = i + 1; j < total; ++j) {
                box b = dets[j].bbox;
                if (box_iou(a, b) > thresh) {
                    dets[j].prob[k] = 0;
                }
            }
        }
    }
}

void do_nms(box *boxes, float **probs, int total, int classes, float thresh)
{
    int i, j, k;
    for(i = 0; i < total; ++i){
        int any = 0;
        for(k = 0; k < classes; ++k) any = any || (probs[i][k] > 0);
        if(!any) {
            continue;
        }
        for(j = i+1; j < total; ++j){
            if (box_iou(boxes[i], boxes[j]) > thresh){
                for(k = 0; k < classes; ++k){
                    if (probs[i][k] < probs[j][k]) probs[i][k] = 0;
                    else probs[j][k] = 0;
                }
            }
        }
    }
}

// https://github.com/Zzh-tju/DIoU-darknet
// https://arxiv.org/abs/1911.08287
void diounms_sort(detection *dets, int total, int classes, float thresh, NMS_KIND nms_kind, float beta1)
{
    int i, j, k;
    k = total - 1;
    for (i = 0; i <= k; ++i) {
        if (dets[i].objectness == 0) {
            detection swap = dets[i];
            dets[i] = dets[k];
            dets[k] = swap;
            --k;
            --i;
        }
    }
    total = k + 1;

    for (k = 0; k < classes; ++k) {
        for (i = 0; i < total; ++i) {
            dets[i].sort_class = k;
        }
        qsort(dets, total, sizeof(detection), nms_comparator_v3);
        for (i = 0; i < total; ++i)
        {
            if (dets[i].prob[k] == 0) continue;
            box a = dets[i].bbox;
            for (j = i + 1; j < total; ++j) {
                box b = dets[j].bbox;
                if (box_iou(a, b) > thresh && nms_kind == CORNERS_NMS)
                {
                    float sum_prob = pow(dets[i].prob[k], 2) + pow(dets[j].prob[k], 2);
                    float alpha_prob = pow(dets[i].prob[k], 2) / sum_prob;
                    float beta_prob = pow(dets[j].prob[k], 2) / sum_prob;
                    //dets[i].bbox.x = (dets[i].bbox.x*alpha_prob + dets[j].bbox.x*beta_prob);
                    //dets[i].bbox.y = (dets[i].bbox.y*alpha_prob + dets[j].bbox.y*beta_prob);
                    //dets[i].bbox.w = (dets[i].bbox.w*alpha_prob + dets[j].bbox.w*beta_prob);
                    //dets[i].bbox.h = (dets[i].bbox.h*alpha_prob + dets[j].bbox.h*beta_prob);
                    /*
                    if (dets[j].points == YOLO_CENTER && (dets[i].points & dets[j].points) == 0) {
                        dets[i].bbox.x = (dets[i].bbox.x*alpha_prob + dets[j].bbox.x*beta_prob);
                        dets[i].bbox.y = (dets[i].bbox.y*alpha_prob + dets[j].bbox.y*beta_prob);
                    }
                    else if ((dets[i].points & dets[j].points) == 0) {
                        dets[i].bbox.w = (dets[i].bbox.w*alpha_prob + dets[j].bbox.w*beta_prob);
                        dets[i].bbox.h = (dets[i].bbox.h*alpha_prob + dets[j].bbox.h*beta_prob);
                    }
                    dets[i].points |= dets[j].points;
                    */
                    dets[j].prob[k] = 0;
                }
                else if (box_iou(a, b) > thresh && nms_kind == GREEDY_NMS) {
                    dets[j].prob[k] = 0;
                }
                else {
                    if (box_diounms(a, b, beta1) > thresh && nms_kind == DIOU_NMS) {
                        dets[j].prob[k] = 0;
                    }
                }
            }

            //if ((nms_kind == CORNERS_NMS) && (dets[i].points != (YOLO_CENTER | YOLO_LEFT_TOP | YOLO_RIGHT_BOTTOM)))
            //    dets[i].prob[k] = 0;
        }
    }
}

box encode_box(box b, box anchor)
{
    box encode;
    encode.x = (b.x - anchor.x) / anchor.w;
    encode.y = (b.y - anchor.y) / anchor.h;
    encode.w = log2(b.w / anchor.w);
    encode.h = log2(b.h / anchor.h);
    return encode;
}

box decode_box(box b, box anchor)
{
    box decode;
    decode.x = b.x * anchor.w + anchor.x;
    decode.y = b.y * anchor.h + anchor.y;
    decode.w = pow(2., b.w) * anchor.w;
    decode.h = pow(2., b.h) * anchor.h;
    return decode;
}<|MERGE_RESOLUTION|>--- conflicted
+++ resolved
@@ -1,9 +1,5 @@
-<<<<<<< HEAD
 #include "box.h"
 #include "utils.h"
-=======
-﻿#include "box.h"
->>>>>>> e6250662
 #include <stdio.h>
 #include <math.h>
 #include <stdlib.h>
