#include "network.h"
#include "utils.h"
#include "parser.h"
#include "option_list.h"
#include "blas.h"
#include "assert.h"
#include "classifier.h"
#include "dark_cuda.h"
#ifdef WIN32
#include <time.h>
#include "gettimeofday.h"
#else
#include <sys/time.h>
#endif

float validate_classifier_single(char *datacfg, char *filename, char *weightfile, network *existing_net, int topk_custom);

float *get_regression_values(char **labels, int n)
{
    float* v = (float*)xcalloc(n, sizeof(float));
    int i;
    for(i = 0; i < n; ++i){
        char *p = strchr(labels[i], ' ');
        *p = 0;
        v[i] = atof(p+1);
    }
    return v;
}

void train_classifier(char *datacfg, char *cfgfile, char *weightfile, int *gpus, int ngpus, int clear, int dontuse_opencv, int dont_show, int mjpeg_port, int calc_topk, int show_imgs)
{
    int i;

    float avg_loss = -1;
    char *base = basecfg(cfgfile);
    printf("%s\n", base);
    printf("%d\n", ngpus);
    network* nets = (network*)xcalloc(ngpus, sizeof(network));

    srand(time(0));
    int seed = rand();
    for(i = 0; i < ngpus; ++i){
        srand(seed);
#ifdef GPU
        cuda_set_device(gpus[i]);
#endif
        nets[i] = parse_network_cfg(cfgfile);
        if(weightfile){
            load_weights(&nets[i], weightfile);
        }
        if(clear) *nets[i].seen = 0;
        nets[i].learning_rate *= ngpus;
    }
    srand(time(0));
    network net = nets[0];

    int imgs = net.batch * net.subdivisions * ngpus;

    printf("Learning Rate: %g, Momentum: %g, Decay: %g\n", net.learning_rate, net.momentum, net.decay);
    list *options = read_data_cfg(datacfg);

    char *backup_directory = option_find_str(options, "backup", "/backup/");
    char *label_list = option_find_str(options, "labels", "data/labels.list");
    char *train_list = option_find_str(options, "train", "data/train.list");
    int classes = option_find_int(options, "classes", 2);
    int topk_data = option_find_int(options, "top", 5);
    char topk_buff[10];
    sprintf(topk_buff, "top%d", topk_data);

    char **labels = get_labels(label_list);
    list *plist = get_paths(train_list);
    char **paths = (char **)list_to_array(plist);
    printf("%d\n", plist->size);
    int train_images_num = plist->size;
    clock_t time;

    load_args args = {0};
    args.w = net.w;
    args.h = net.h;
    args.c = net.c;
    args.threads = 32;
    args.hierarchy = net.hierarchy;

    args.dontuse_opencv = dontuse_opencv;
    args.min = net.min_crop;
    args.max = net.max_crop;
    args.flip = net.flip;
    args.blur = net.blur;
    args.angle = net.angle;
    args.aspect = net.aspect;
    args.exposure = net.exposure;
    args.saturation = net.saturation;
    args.hue = net.hue;
    args.size = net.w > net.h ? net.w : net.h;

    args.label_smooth_eps = net.label_smooth_eps;
    args.mixup = net.mixup;
    if (dont_show && show_imgs) show_imgs = 2;
    args.show_imgs = show_imgs;

    args.paths = paths;
    args.classes = classes;
    args.n = imgs;
    args.m = train_images_num;
    args.labels = labels;
    args.type = CLASSIFICATION_DATA;

#ifdef OPENCV
    //args.threads = 3;
    mat_cv* img = NULL;
    float max_img_loss = 10;
    int number_of_lines = 100;
    int img_size = 1000;
    char windows_name[100];
    sprintf(windows_name, "average loss (id:%d)", random_gen());
    if (!dontuse_opencv) img = draw_train_chart(windows_name, max_img_loss, net.max_batches, number_of_lines, img_size, dont_show);
#endif  //OPENCV

    data train;
    data buffer;
    pthread_t load_thread;
    args.d = &buffer;
    load_thread = load_data(args);

    int iter_save = get_current_batch(net);
    int iter_save_last = get_current_batch(net);
    int iter_topk = get_current_batch(net);
    float topk = 0;

    while(get_current_batch(net) < net.max_batches || net.max_batches == 0){
        time=clock();

        pthread_join(load_thread, 0);
        train = buffer;
        load_thread = load_data(args);

        printf("Loaded: %lf seconds\n", sec(clock()-time));
        time=clock();

        float loss = 0;
#ifdef GPU
        if(ngpus == 1){
            loss = train_network(net, train);
        } else {
            loss = train_networks(nets, ngpus, train, 4);
        }
#else
        loss = train_network(net, train);
#endif
        if(avg_loss == -1 || isnan(avg_loss) || isinf(avg_loss)) avg_loss = loss;
        avg_loss = avg_loss*.9 + loss*.1;

        i = get_current_batch(net);

        int calc_topk_for_each = iter_topk + 2 * train_images_num / (net.batch * net.subdivisions);  // calculate TOPk for each 2 Epochs
        calc_topk_for_each = fmax(calc_topk_for_each, net.burn_in);
        calc_topk_for_each = fmax(calc_topk_for_each, 100);
        if (i % 10 == 0) {
            if (calc_topk) {
                fprintf(stderr, "\n (next TOP5 calculation at %d iterations) ", calc_topk_for_each);
                if (topk > 0) fprintf(stderr, " Last accuracy TOP5 = %2.2f %% \n", topk * 100);
            }

            if (net.cudnn_half) {
                if (i < net.burn_in * 3) fprintf(stderr, " Tensor Cores are disabled until the first %d iterations are reached.\n", 3 * net.burn_in);
                else fprintf(stderr, " Tensor Cores are used.\n");
            }
        }

        int draw_precision = 0;
        if (calc_topk && (i >= calc_topk_for_each || i == net.max_batches)) {
            iter_topk = i;
            topk = validate_classifier_single(datacfg, cfgfile, weightfile, &net, topk_data); // calc TOP5
            printf("\n accuracy %s = %f \n", topk_buff, topk);
            draw_precision = 1;
        }

        printf("%d, %.3f: %f, %f avg, %f rate, %lf seconds, %ld images\n", get_current_batch(net), (float)(*net.seen)/ train_images_num, loss, avg_loss, get_current_rate(net), sec(clock()-time), *net.seen);
#ifdef OPENCV
        if (!dontuse_opencv) draw_train_loss(windows_name, img, img_size, avg_loss, max_img_loss, i, net.max_batches, topk, draw_precision, topk_buff, dont_show, mjpeg_port);
#endif  // OPENCV

        if (i >= (iter_save + 1000)) {
            iter_save = i;
#ifdef GPU
            if (ngpus != 1) sync_nets(nets, ngpus, 0);
#endif
            char buff[256];
            sprintf(buff, "%s/%s_%d.weights", backup_directory, base, i);
            save_weights(net, buff);
        }

        if (i >= (iter_save_last + 100)) {
            iter_save_last = i;
#ifdef GPU
            if (ngpus != 1) sync_nets(nets, ngpus, 0);
#endif
            char buff[256];
            sprintf(buff, "%s/%s_last.weights", backup_directory, base);
            save_weights(net, buff);
        }
        free_data(train);
    }
#ifdef GPU
    if (ngpus != 1) sync_nets(nets, ngpus, 0);
#endif
    char buff[256];
    sprintf(buff, "%s/%s_final.weights", backup_directory, base);
    save_weights(net, buff);

#ifdef OPENCV
    release_mat(&img);
    destroy_all_windows_cv();
#endif

    pthread_join(load_thread, 0);
    free_data(buffer);

    //free_network(net);
    for (i = 0; i < ngpus; ++i) free_network(nets[i]);
    free(nets);

    //free_ptrs((void**)labels, classes);
    free(labels);
    free_ptrs((void**)paths, plist->size);
    free_list(plist);
    free(nets);
    free(base);

    free_list_contents_kvp(options);
    free_list(options);

}


/*
   void train_classifier(char *datacfg, char *cfgfile, char *weightfile, int clear)
   {
   srand(time(0));
   float avg_loss = -1;
   char *base = basecfg(cfgfile);
   printf("%s\n", base);
   network net = parse_network_cfg(cfgfile);
   if(weightfile){
   load_weights(&net, weightfile);
   }
   if(clear) *net.seen = 0;

   int imgs = net.batch * net.subdivisions;

   printf("Learning Rate: %g, Momentum: %g, Decay: %g\n", net.learning_rate, net.momentum, net.decay);
   list *options = read_data_cfg(datacfg);

   char *backup_directory = option_find_str(options, "backup", "/backup/");
   char *label_list = option_find_str(options, "labels", "data/labels.list");
   char *train_list = option_find_str(options, "train", "data/train.list");
   int classes = option_find_int(options, "classes", 2);

   char **labels = get_labels(label_list);
   list *plist = get_paths(train_list);
   char **paths = (char **)list_to_array(plist);
   printf("%d\n", plist->size);
   int N = plist->size;
   clock_t time;

   load_args args = {0};
   args.w = net.w;
   args.h = net.h;
   args.threads = 8;

   args.min = net.min_crop;
   args.max = net.max_crop;
   args.flip = net.flip;
   args.angle = net.angle;
   args.aspect = net.aspect;
   args.exposure = net.exposure;
   args.saturation = net.saturation;
   args.hue = net.hue;
   args.size = net.w;
   args.hierarchy = net.hierarchy;

   args.paths = paths;
   args.classes = classes;
   args.n = imgs;
   args.m = N;
   args.labels = labels;
   args.type = CLASSIFICATION_DATA;

   data train;
   data buffer;
   pthread_t load_thread;
   args.d = &buffer;
   load_thread = load_data(args);

   int epoch = (*net.seen)/N;
   while(get_current_batch(net) < net.max_batches || net.max_batches == 0){
   time=clock();

   pthread_join(load_thread, 0);
   train = buffer;
   load_thread = load_data(args);

   printf("Loaded: %lf seconds\n", sec(clock()-time));
   time=clock();

#ifdef OPENCV
if(0){
int u;
for(u = 0; u < imgs; ++u){
    image im = float_to_image(net.w, net.h, 3, train.X.vals[u]);
    show_image(im, "loaded");
    cvWaitKey(0);
}
}
#endif

float loss = train_network(net, train);
free_data(train);

if(avg_loss == -1) avg_loss = loss;
avg_loss = avg_loss*.9 + loss*.1;
printf("%d, %.3f: %f, %f avg, %f rate, %lf seconds, %d images\n", get_current_batch(net), (float)(*net.seen)/N, loss, avg_loss, get_current_rate(net), sec(clock()-time), *net.seen);
if(*net.seen/N > epoch){
    epoch = *net.seen/N;
    char buff[256];
    sprintf(buff, "%s/%s_%d.weights",backup_directory,base, epoch);
    save_weights(net, buff);
}
if(get_current_batch(net)%100 == 0){
    char buff[256];
    sprintf(buff, "%s/%s.backup",backup_directory,base);
    save_weights(net, buff);
}
}
char buff[256];
sprintf(buff, "%s/%s.weights", backup_directory, base);
save_weights(net, buff);

free_network(net);
free_ptrs((void**)labels, classes);
free_ptrs((void**)paths, plist->size);
free_list(plist);
free(base);
}
*/

void validate_classifier_crop(char *datacfg, char *filename, char *weightfile)
{
    int i = 0;
    network net = parse_network_cfg(filename);
    if(weightfile){
        load_weights(&net, weightfile);
    }
    srand(time(0));

    list *options = read_data_cfg(datacfg);

    char *label_list = option_find_str(options, "labels", "data/labels.list");
    char *valid_list = option_find_str(options, "valid", "data/train.list");
    int classes = option_find_int(options, "classes", 2);
    int topk = option_find_int(options, "top", 1);
    if (topk > classes) topk = classes;

    char **labels = get_labels(label_list);
    list *plist = get_paths(valid_list);

    char **paths = (char **)list_to_array(plist);
    int m = plist->size;
    free_list(plist);

    clock_t time;
    float avg_acc = 0;
    float avg_topk = 0;
    int splits = m/1000;
    int num = (i+1)*m/splits - i*m/splits;

    data val, buffer;

    load_args args = {0};
    args.w = net.w;
    args.h = net.h;

    args.paths = paths;
    args.classes = classes;
    args.n = num;
    args.m = 0;
    args.labels = labels;
    args.d = &buffer;
    args.type = OLD_CLASSIFICATION_DATA;

    pthread_t load_thread = load_data_in_thread(args);
    for(i = 1; i <= splits; ++i){
        time=clock();

        pthread_join(load_thread, 0);
        val = buffer;

        num = (i+1)*m/splits - i*m/splits;
        char **part = paths+(i*m/splits);
        if(i != splits){
            args.paths = part;
            load_thread = load_data_in_thread(args);
        }
        printf("Loaded: %d images in %lf seconds\n", val.X.rows, sec(clock()-time));

        time=clock();
        float *acc = network_accuracies(net, val, topk);
        avg_acc += acc[0];
        avg_topk += acc[1];
        printf("%d: top 1: %f, top %d: %f, %lf seconds, %d images\n", i, avg_acc/i, topk, avg_topk/i, sec(clock()-time), val.X.rows);
        free_data(val);
    }
}

void validate_classifier_10(char *datacfg, char *filename, char *weightfile)
{
    int i, j;
    network net = parse_network_cfg(filename);
    set_batch_network(&net, 1);
    if(weightfile){
        load_weights(&net, weightfile);
    }
    srand(time(0));

    list *options = read_data_cfg(datacfg);

    char *label_list = option_find_str(options, "labels", "data/labels.list");
    char *valid_list = option_find_str(options, "valid", "data/train.list");
    int classes = option_find_int(options, "classes", 2);
    int topk = option_find_int(options, "top", 1);
    if (topk > classes) topk = classes;

    char **labels = get_labels(label_list);
    list *plist = get_paths(valid_list);

    char **paths = (char **)list_to_array(plist);
    int m = plist->size;
    free_list(plist);

    float avg_acc = 0;
    float avg_topk = 0;
    int* indexes = (int*)xcalloc(topk, sizeof(int));

    for(i = 0; i < m; ++i){
        int class_id = -1;
        char *path = paths[i];
        for(j = 0; j < classes; ++j){
            if(strstr(path, labels[j])){
                class_id = j;
                break;
            }
        }
        int w = net.w;
        int h = net.h;
        int shift = 32;
        image im = load_image_color(paths[i], w+shift, h+shift);
        image images[10];
        images[0] = crop_image(im, -shift, -shift, w, h);
        images[1] = crop_image(im, shift, -shift, w, h);
        images[2] = crop_image(im, 0, 0, w, h);
        images[3] = crop_image(im, -shift, shift, w, h);
        images[4] = crop_image(im, shift, shift, w, h);
        flip_image(im);
        images[5] = crop_image(im, -shift, -shift, w, h);
        images[6] = crop_image(im, shift, -shift, w, h);
        images[7] = crop_image(im, 0, 0, w, h);
        images[8] = crop_image(im, -shift, shift, w, h);
        images[9] = crop_image(im, shift, shift, w, h);
        float* pred = (float*)xcalloc(classes, sizeof(float));
        for(j = 0; j < 10; ++j){
            float *p = network_predict(net, images[j].data);
            if(net.hierarchy) hierarchy_predictions(p, net.outputs, net.hierarchy, 1);
            axpy_cpu(classes, 1, p, 1, pred, 1);
            free_image(images[j]);
        }
        free_image(im);
        top_k(pred, classes, topk, indexes);
        free(pred);
        if(indexes[0] == class_id) avg_acc += 1;
        for(j = 0; j < topk; ++j){
            if(indexes[j] == class_id) avg_topk += 1;
        }

        printf("%d: top 1: %f, top %d: %f\n", i, avg_acc/(i+1), topk, avg_topk/(i+1));
    }
    free(indexes);
}

void validate_classifier_full(char *datacfg, char *filename, char *weightfile)
{
    int i, j;
    network net = parse_network_cfg(filename);
    set_batch_network(&net, 1);
    if(weightfile){
        load_weights(&net, weightfile);
    }
    srand(time(0));

    list *options = read_data_cfg(datacfg);

    char *label_list = option_find_str(options, "labels", "data/labels.list");
    char *valid_list = option_find_str(options, "valid", "data/train.list");
    int classes = option_find_int(options, "classes", 2);
    int topk = option_find_int(options, "top", 1);
    if (topk > classes) topk = classes;

    char **labels = get_labels(label_list);
    list *plist = get_paths(valid_list);

    char **paths = (char **)list_to_array(plist);
    int m = plist->size;
    free_list(plist);

    float avg_acc = 0;
    float avg_topk = 0;
    int* indexes = (int*)xcalloc(topk, sizeof(int));

    int size = net.w;
    for(i = 0; i < m; ++i){
        int class_id = -1;
        char *path = paths[i];
        for(j = 0; j < classes; ++j){
            if(strstr(path, labels[j])){
                class_id = j;
                break;
            }
        }
        image im = load_image_color(paths[i], 0, 0);
        image resized = resize_min(im, size);
        resize_network(&net, resized.w, resized.h);
        //show_image(im, "orig");
        //show_image(crop, "cropped");
        //cvWaitKey(0);
        float *pred = network_predict(net, resized.data);
        if(net.hierarchy) hierarchy_predictions(pred, net.outputs, net.hierarchy, 1);

        free_image(im);
        free_image(resized);
        top_k(pred, classes, topk, indexes);

        if(indexes[0] == class_id) avg_acc += 1;
        for(j = 0; j < topk; ++j){
            if(indexes[j] == class_id) avg_topk += 1;
        }

        printf("%d: top 1: %f, top %d: %f\n", i, avg_acc/(i+1), topk, avg_topk/(i+1));
    }
    free(indexes);
}


float validate_classifier_single(char *datacfg, char *filename, char *weightfile, network *existing_net, int topk_custom)
{
    int i, j;
    network net;
    int old_batch = -1;
    if (existing_net) {
        net = *existing_net;    // for validation during training
        old_batch = net.batch;
        set_batch_network(&net, 1);
    }
    else {
        net = parse_network_cfg_custom(filename, 1, 0);
        if (weightfile) {
            load_weights(&net, weightfile);
        }
        //set_batch_network(&net, 1);
        fuse_conv_batchnorm(net);
        calculate_binary_weights(net);
    }
    srand(time(0));

    list *options = read_data_cfg(datacfg);

    char *label_list = option_find_str(options, "labels", "data/labels.list");
    char *leaf_list = option_find_str(options, "leaves", 0);
    if(leaf_list) change_leaves(net.hierarchy, leaf_list);
    char *valid_list = option_find_str(options, "valid", "data/train.list");
    int classes = option_find_int(options, "classes", 2);
    int topk = option_find_int(options, "top", 1);
    if (topk_custom > 0) topk = topk_custom;    // for validation during training
    if (topk > classes) topk = classes;
    printf(" TOP calculation...\n");

    char **labels = get_labels(label_list);
    list *plist = get_paths(valid_list);

    char **paths = (char **)list_to_array(plist);
    int m = plist->size;
    free_list(plist);

    float avg_acc = 0;
    float avg_topk = 0;
    int* indexes = (int*)xcalloc(topk, sizeof(int));

    for(i = 0; i < m; ++i){
        int class_id = -1;
        char *path = paths[i];
        for(j = 0; j < classes; ++j){
            if(strstr(path, labels[j])){
                class_id = j;
                break;
            }
        }
        image im = load_image_color(paths[i], 0, 0);
        image resized = resize_min(im, net.w);
        image crop = crop_image(resized, (resized.w - net.w)/2, (resized.h - net.h)/2, net.w, net.h);
        //show_image(im, "orig");
        //show_image(crop, "cropped");
        //cvWaitKey(0);
        float *pred = network_predict(net, crop.data);
        if(net.hierarchy) hierarchy_predictions(pred, net.outputs, net.hierarchy, 1);

        if(resized.data != im.data) free_image(resized);
        free_image(im);
        free_image(crop);
        top_k(pred, classes, topk, indexes);

        if(indexes[0] == class_id) avg_acc += 1;
        for(j = 0; j < topk; ++j){
            if(indexes[j] == class_id) avg_topk += 1;
        }

        if (existing_net) printf("\r");
        else printf("\n");
        printf("%d: top 1: %f, top %d: %f", i, avg_acc/(i+1), topk, avg_topk/(i+1));
    }
    free(indexes);
    if (existing_net) {
        set_batch_network(&net, old_batch);
    }
    float topk_result = avg_topk / i;
    return topk_result;
}

void validate_classifier_multi(char *datacfg, char *filename, char *weightfile)
{
    int i, j;
    network net = parse_network_cfg(filename);
    set_batch_network(&net, 1);
    if(weightfile){
        load_weights(&net, weightfile);
    }
    srand(time(0));

    list *options = read_data_cfg(datacfg);

    char *label_list = option_find_str(options, "labels", "data/labels.list");
    char *valid_list = option_find_str(options, "valid", "data/train.list");
    int classes = option_find_int(options, "classes", 2);
    int topk = option_find_int(options, "top", 1);
    if (topk > classes) topk = classes;

    char **labels = get_labels(label_list);
    list *plist = get_paths(valid_list);
    int scales[] = {224, 288, 320, 352, 384};
    int nscales = sizeof(scales)/sizeof(scales[0]);

    char **paths = (char **)list_to_array(plist);
    int m = plist->size;
    free_list(plist);

    float avg_acc = 0;
    float avg_topk = 0;
    int* indexes = (int*)xcalloc(topk, sizeof(int));

    for(i = 0; i < m; ++i){
        int class_id = -1;
        char *path = paths[i];
        for(j = 0; j < classes; ++j){
            if(strstr(path, labels[j])){
                class_id = j;
                break;
            }
        }
        float* pred = (float*)xcalloc(classes, sizeof(float));
        image im = load_image_color(paths[i], 0, 0);
        for(j = 0; j < nscales; ++j){
            image r = resize_min(im, scales[j]);
            resize_network(&net, r.w, r.h);
            float *p = network_predict(net, r.data);
            if(net.hierarchy) hierarchy_predictions(p, net.outputs, net.hierarchy, 1);
            axpy_cpu(classes, 1, p, 1, pred, 1);
            flip_image(r);
            p = network_predict(net, r.data);
            axpy_cpu(classes, 1, p, 1, pred, 1);
            if(r.data != im.data) free_image(r);
        }
        free_image(im);
        top_k(pred, classes, topk, indexes);
        free(pred);
        if(indexes[0] == class_id) avg_acc += 1;
        for(j = 0; j < topk; ++j){
            if(indexes[j] == class_id) avg_topk += 1;
        }

        printf("%d: top 1: %f, top %d: %f\n", i, avg_acc/(i+1), topk, avg_topk/(i+1));
    }
    free(indexes);
}

void try_classifier(char *datacfg, char *cfgfile, char *weightfile, char *filename, int layer_num)
{
    network net = parse_network_cfg_custom(cfgfile, 1, 0);
    if(weightfile){
        load_weights(&net, weightfile);
    }
    set_batch_network(&net, 1);
    srand(2222222);

    list *options = read_data_cfg(datacfg);

    char *name_list = option_find_str(options, "names", 0);
    if(!name_list) name_list = option_find_str(options, "labels", "data/labels.list");
    int classes = option_find_int(options, "classes", 2);
    int top = option_find_int(options, "top", 1);
    if (top > classes) top = classes;

    char **names = get_labels(name_list);
    clock_t time;
    int* indexes = (int*)xcalloc(top, sizeof(int));
    char buff[256];
    char *input = buff;
    while(1){
        if(filename){
            strncpy(input, filename, 256);
        }else{
            printf("Enter Image Path: ");
            fflush(stdout);
            input = fgets(input, 256, stdin);
            if(!input) break;
            strtok(input, "\n");
        }
        image orig = load_image_color(input, 0, 0);
        image r = resize_min(orig, 256);
        image im = crop_image(r, (r.w - 224 - 1)/2 + 1, (r.h - 224 - 1)/2 + 1, 224, 224);
        float mean[] = {0.48263312050943, 0.45230225481413, 0.40099074308742};
        float std[] = {0.22590347483426, 0.22120921437787, 0.22103996251583};
        float var[3];
        var[0] = std[0]*std[0];
        var[1] = std[1]*std[1];
        var[2] = std[2]*std[2];

        normalize_cpu(im.data, mean, var, 1, 3, im.w*im.h);

        float *X = im.data;
        time=clock();
        float *predictions = network_predict(net, X);

        layer l = net.layers[layer_num];
        for(int i = 0; i < l.c; ++i){
            if(l.rolling_mean) printf("%f %f %f\n", l.rolling_mean[i], l.rolling_variance[i], l.scales[i]);
        }
#ifdef GPU
        cuda_pull_array(l.output_gpu, l.output, l.outputs);
#endif
        for(int i = 0; i < l.outputs; ++i){
            printf("%f\n", l.output[i]);
        }
        /*

           printf("\n\nWeights\n");
           for(i = 0; i < l.n*l.size*l.size*l.c; ++i){
           printf("%f\n", l.filters[i]);
           }

           printf("\n\nBiases\n");
           for(i = 0; i < l.n; ++i){
           printf("%f\n", l.biases[i]);
           }
         */

        top_predictions(net, top, indexes);
        printf("%s: Predicted in %f seconds.\n", input, sec(clock()-time));
        for(int i = 0; i < top; ++i){
            int index = indexes[i];
            printf("%s: %f\n", names[index], predictions[index]);
        }
        free_image(im);
        if (filename) break;
    }
    free(indexes);
}

void predict_classifier(char *datacfg, char *cfgfile, char *weightfile, char *filename, int top)
{
    network net = parse_network_cfg_custom(cfgfile, 1, 0);
    if(weightfile){
        load_weights(&net, weightfile);
    }
    set_batch_network(&net, 1);
    srand(2222222);

    fuse_conv_batchnorm(net);
    calculate_binary_weights(net);

    list *options = read_data_cfg(datacfg);

    char *name_list = option_find_str(options, "names", 0);
    if(!name_list) name_list = option_find_str(options, "labels", "data/labels.list");
    int classes = option_find_int(options, "classes", 2);
    printf(" classes = %d, output in cfg = %d \n", classes, net.layers[net.n - 1].c);
    if (top == 0) top = option_find_int(options, "top", 1);
    if (top > classes) top = classes;

    int i = 0;
    char **names = get_labels(name_list);
    clock_t time;
    int* indexes = (int*)xcalloc(top, sizeof(int));
    char buff[256];
    char *input = buff;
    //int size = net.w;
    while(1){
        if(filename){
            strncpy(input, filename, 256);
        }else{
            printf("Enter Image Path: ");
            fflush(stdout);
            input = fgets(input, 256, stdin);
            if(!input) break;
            strtok(input, "\n");
        }
        image im = load_image_color(input, 0, 0);
        image resized = resize_min(im, net.w);
        image r = crop_image(resized, (resized.w - net.w)/2, (resized.h - net.h)/2, net.w, net.h);
        //image r = resize_min(im, size);
        //resize_network(&net, r.w, r.h);
        printf("%d %d\n", r.w, r.h);

        float *X = r.data;

        double time = get_time_point();
        float *predictions = network_predict(net, X);
        printf("%s: Predicted in %lf milli-seconds.\n", input, ((double)get_time_point() - time) / 1000);

        if(net.hierarchy) hierarchy_predictions(predictions, net.outputs, net.hierarchy, 0);
        top_k(predictions, net.outputs, top, indexes);

        for(i = 0; i < top; ++i){
            int index = indexes[i];
            if(net.hierarchy) printf("%d, %s: %f, parent: %s \n",index, names[index], predictions[index], (net.hierarchy->parent[index] >= 0) ? names[net.hierarchy->parent[index]] : "Root");
            else printf("%s: %f\n",names[index], predictions[index]);
        }
        if(r.data != im.data) free_image(r);
        free_image(im);
        free_image(resized);
        if (filename) break;
    }
    free(indexes);
<<<<<<< HEAD
=======
    free_network(net);
    free_list_contents_kvp(options);
    free_list(options);
>>>>>>> e6250662
}


void label_classifier(char *datacfg, char *filename, char *weightfile)
{
    int i;
    network net = parse_network_cfg(filename);
    set_batch_network(&net, 1);
    if(weightfile){
        load_weights(&net, weightfile);
    }
    srand(time(0));

    list *options = read_data_cfg(datacfg);

    char *label_list = option_find_str(options, "names", "data/labels.list");
    char *test_list = option_find_str(options, "test", "data/train.list");
    int classes = option_find_int(options, "classes", 2);

    char **labels = get_labels(label_list);
    list *plist = get_paths(test_list);

    char **paths = (char **)list_to_array(plist);
    int m = plist->size;
    free_list(plist);

    for(i = 0; i < m; ++i){
        image im = load_image_color(paths[i], 0, 0);
        image resized = resize_min(im, net.w);
        image crop = crop_image(resized, (resized.w - net.w)/2, (resized.h - net.h)/2, net.w, net.h);
        float *pred = network_predict(net, crop.data);

        if(resized.data != im.data) free_image(resized);
        free_image(im);
        free_image(crop);
        int ind = max_index(pred, classes);

        printf("%s\n", labels[ind]);
    }
}


void test_classifier(char *datacfg, char *cfgfile, char *weightfile, int target_layer)
{
    int curr = 0;
    network net = parse_network_cfg(cfgfile);
    if(weightfile){
        load_weights(&net, weightfile);
    }
    srand(time(0));
    fuse_conv_batchnorm(net);
    calculate_binary_weights(net);

    list *options = read_data_cfg(datacfg);

    char *test_list = option_find_str(options, "test", "data/test.list");
    int classes = option_find_int(options, "classes", 2);

    list *plist = get_paths(test_list);

    char **paths = (char **)list_to_array(plist);
    int m = plist->size;
    free_list(plist);

    clock_t time;

    data val, buffer;

    load_args args = {0};
    args.w = net.w;
    args.h = net.h;
    args.paths = paths;
    args.classes = classes;
    args.n = net.batch;
    args.m = 0;
    args.labels = 0;
    args.d = &buffer;
    args.type = OLD_CLASSIFICATION_DATA;

    pthread_t load_thread = load_data_in_thread(args);
    for(curr = net.batch; curr < m; curr += net.batch){
        time=clock();

        pthread_join(load_thread, 0);
        val = buffer;

        if(curr < m){
            args.paths = paths + curr;
            if (curr + net.batch > m) args.n = m - curr;
            load_thread = load_data_in_thread(args);
        }
        fprintf(stderr, "Loaded: %d images in %lf seconds\n", val.X.rows, sec(clock()-time));

        time=clock();
        matrix pred = network_predict_data(net, val);

        int i, j;
        if (target_layer >= 0){
            //layer l = net.layers[target_layer];
        }

        for(i = 0; i < pred.rows; ++i){
            printf("%s", paths[curr-net.batch+i]);
            for(j = 0; j < pred.cols; ++j){
                printf("\t%g", pred.vals[i][j]);
            }
            printf("\n");
        }

        free_matrix(pred);

        fprintf(stderr, "%lf seconds, %d images, %d total\n", sec(clock()-time), val.X.rows, curr);
        free_data(val);
    }
}


void threat_classifier(char *datacfg, char *cfgfile, char *weightfile, int cam_index, const char *filename)
{
#ifdef OPENCV
    float threat = 0;
    float roll = .2;

    printf("Classifier Demo\n");
    network net = parse_network_cfg(cfgfile);
    if(weightfile){
        load_weights(&net, weightfile);
    }
    set_batch_network(&net, 1);
    list *options = read_data_cfg(datacfg);

    srand(2222222);
    cap_cv * cap;

    if (filename) {
        //cap = cvCaptureFromFile(filename);
        cap = get_capture_video_stream(filename);
    }
    else {
        //cap = cvCaptureFromCAM(cam_index);
        cap = get_capture_webcam(cam_index);
    }

    int classes = option_find_int(options, "classes", 2);
    int top = option_find_int(options, "top", 1);
    if (top > classes) top = classes;

    char *name_list = option_find_str(options, "names", 0);
    char **names = get_labels(name_list);

    int* indexes = (int*)xcalloc(top, sizeof(int));

    if(!cap) error("Couldn't connect to webcam.\n");
    create_window_cv("Threat", 0, 512, 512);
    float fps = 0;
    int i;

    int count = 0;

    while(1){
        ++count;
        struct timeval tval_before, tval_after, tval_result;
        gettimeofday(&tval_before, NULL);

        //image in = get_image_from_stream(cap);
        image in = get_image_from_stream_cpp(cap);
        if(!in.data) break;
        image in_s = resize_image(in, net.w, net.h);

        image out = in;
        int x1 = out.w / 20;
        int y1 = out.h / 20;
        int x2 = 2*x1;
        int y2 = out.h - out.h/20;

        int border = .01*out.h;
        int h = y2 - y1 - 2*border;
        int w = x2 - x1 - 2*border;

        float *predictions = network_predict(net, in_s.data);
        float curr_threat = 0;
        if(1){
            curr_threat = predictions[0] * 0 +
                predictions[1] * .6 +
                predictions[2];
        } else {
            curr_threat = predictions[218] +
                predictions[539] +
                predictions[540] +
                predictions[368] +
                predictions[369] +
                predictions[370];
        }
        threat = roll * curr_threat + (1-roll) * threat;

        draw_box_width(out, x2 + border, y1 + .02*h, x2 + .5 * w, y1 + .02*h + border, border, 0,0,0);
        if(threat > .97) {
            draw_box_width(out,  x2 + .5 * w + border,
                    y1 + .02*h - 2*border,
                    x2 + .5 * w + 6*border,
                    y1 + .02*h + 3*border, 3*border, 1,0,0);
        }
        draw_box_width(out,  x2 + .5 * w + border,
                y1 + .02*h - 2*border,
                x2 + .5 * w + 6*border,
                y1 + .02*h + 3*border, .5*border, 0,0,0);
        draw_box_width(out, x2 + border, y1 + .42*h, x2 + .5 * w, y1 + .42*h + border, border, 0,0,0);
        if(threat > .57) {
            draw_box_width(out,  x2 + .5 * w + border,
                    y1 + .42*h - 2*border,
                    x2 + .5 * w + 6*border,
                    y1 + .42*h + 3*border, 3*border, 1,1,0);
        }
        draw_box_width(out,  x2 + .5 * w + border,
                y1 + .42*h - 2*border,
                x2 + .5 * w + 6*border,
                y1 + .42*h + 3*border, .5*border, 0,0,0);

        draw_box_width(out, x1, y1, x2, y2, border, 0,0,0);
        for(i = 0; i < threat * h ; ++i){
            float ratio = (float) i / h;
            float r = (ratio < .5) ? (2*(ratio)) : 1;
            float g = (ratio < .5) ? 1 : 1 - 2*(ratio - .5);
            draw_box_width(out, x1 + border, y2 - border - i, x2 - border, y2 - border - i, 1, r, g, 0);
        }
        top_predictions(net, top, indexes);
        char buff[256];
        sprintf(buff, "tmp/threat_%06d", count);
        //save_image(out, buff);

#ifndef _WIN32
        printf("\033[2J");
        printf("\033[1;1H");
#endif
        printf("\nFPS:%.0f\n",fps);

        for(i = 0; i < top; ++i){
            int index = indexes[i];
            printf("%.1f%%: %s\n", predictions[index]*100, names[index]);
        }

        if(1){
            show_image(out, "Threat");
            wait_key_cv(10);
        }
        free_image(in_s);
        free_image(in);

        gettimeofday(&tval_after, NULL);
        timersub(&tval_after, &tval_before, &tval_result);
        float curr = 1000000.f/((long int)tval_result.tv_usec);
        fps = .9*fps + .1*curr;
    }
#endif
}


void gun_classifier(char *datacfg, char *cfgfile, char *weightfile, int cam_index, const char *filename)
{
#ifdef OPENCV_DISABLE
    int bad_cats[] = {218, 539, 540, 1213, 1501, 1742, 1911, 2415, 4348, 19223, 368, 369, 370, 1133, 1200, 1306, 2122, 2301, 2537, 2823, 3179, 3596, 3639, 4489, 5107, 5140, 5289, 6240, 6631, 6762, 7048, 7171, 7969, 7984, 7989, 8824, 8927, 9915, 10270, 10448, 13401, 15205, 18358, 18894, 18895, 19249, 19697};

    printf("Classifier Demo\n");
    network net = parse_network_cfg(cfgfile);
    if(weightfile){
        load_weights(&net, weightfile);
    }
    set_batch_network(&net, 1);
    list *options = read_data_cfg(datacfg);

    srand(2222222);
    CvCapture * cap;

    if (filename) {
        //cap = cvCaptureFromFile(filename);
        cap = get_capture_video_stream(filename);
    }
    else {
        //cap = cvCaptureFromCAM(cam_index);
        cap = get_capture_webcam(cam_index);
    }

    int classes = option_find_int(options, "classes", 2);
    int top = option_find_int(options, "top", 1);
    if (top > classes) top = classes;

    char *name_list = option_find_str(options, "names", 0);
    char **names = get_labels(name_list);

    int* indexes = (int*)xcalloc(top, sizeof(int));

    if(!cap) error("Couldn't connect to webcam.\n");
    cvNamedWindow("Threat Detection", CV_WINDOW_NORMAL);
    cvResizeWindow("Threat Detection", 512, 512);
    float fps = 0;
    int i;

    while(1){
        struct timeval tval_before, tval_after, tval_result;
        gettimeofday(&tval_before, NULL);

        //image in = get_image_from_stream(cap);
        image in = get_image_from_stream_cpp(cap);
        image in_s = resize_image(in, net.w, net.h);
        show_image(in, "Threat Detection");

        float *predictions = network_predict(net, in_s.data);
        top_predictions(net, top, indexes);

        printf("\033[2J");
        printf("\033[1;1H");

        int threat = 0;
        for(i = 0; i < sizeof(bad_cats)/sizeof(bad_cats[0]); ++i){
            int index = bad_cats[i];
            if(predictions[index] > .01){
                printf("Threat Detected!\n");
                threat = 1;
                break;
            }
        }
        if(!threat) printf("Scanning...\n");
        for(i = 0; i < sizeof(bad_cats)/sizeof(bad_cats[0]); ++i){
            int index = bad_cats[i];
            if(predictions[index] > .01){
                printf("%s\n", names[index]);
            }
        }

        free_image(in_s);
        free_image(in);

        cvWaitKey(10);

        gettimeofday(&tval_after, NULL);
        timersub(&tval_after, &tval_before, &tval_result);
        float curr = 1000000.f/((long int)tval_result.tv_usec);
        fps = .9*fps + .1*curr;
    }
#endif
}

void demo_classifier(char *datacfg, char *cfgfile, char *weightfile, int cam_index, const char *filename, int benchmark, int benchmark_layers)
{
#ifdef OPENCV
    printf("Classifier Demo\n");
    network net = parse_network_cfg_custom(cfgfile, 1, 0);
    if(weightfile){
        load_weights(&net, weightfile);
    }
    net.benchmark_layers = benchmark_layers;
    set_batch_network(&net, 1);
    list *options = read_data_cfg(datacfg);

    fuse_conv_batchnorm(net);
    calculate_binary_weights(net);

    srand(2222222);
    cap_cv * cap;

    if(filename){
        cap = get_capture_video_stream(filename);
    }else{
        cap = get_capture_webcam(cam_index);
    }

    int classes = option_find_int(options, "classes", 2);
    int top = option_find_int(options, "top", 1);
    if (top > classes) top = classes;

    char *name_list = option_find_str(options, "names", 0);
    char **names = get_labels(name_list);

    int* indexes = (int*)xcalloc(top, sizeof(int));

    if(!cap) error("Couldn't connect to webcam.\n");
    if (!benchmark) create_window_cv("Classifier", 0, 512, 512);
    float fps = 0;
    int i;

    double start_time = get_time_point();
    float avg_fps = 0;
    int frame_counter = 0;

    while(1){
        struct timeval tval_before, tval_after, tval_result;
        gettimeofday(&tval_before, NULL);

        //image in = get_image_from_stream(cap);
        image in_s, in;
        if (!benchmark) {
            in = get_image_from_stream_cpp(cap);
            in_s = resize_image(in, net.w, net.h);
            show_image(in, "Classifier");
        }
        else {
            static image tmp;
            if (!tmp.data) tmp = make_image(net.w, net.h, 3);
            in_s = tmp;
        }

        double time = get_time_point();
        float *predictions = network_predict(net, in_s.data);
        double frame_time_ms = (get_time_point() - time)/1000;
        frame_counter++;

        if(net.hierarchy) hierarchy_predictions(predictions, net.outputs, net.hierarchy, 1);
        top_predictions(net, top, indexes);

#ifndef _WIN32
        printf("\033[2J");
        printf("\033[1;1H");
#endif


        if (!benchmark) {
            printf("\rFPS: %.2f  (use -benchmark command line flag for correct measurement)\n", fps);
            for (i = 0; i < top; ++i) {
                int index = indexes[i];
                printf("%.1f%%: %s\n", predictions[index] * 100, names[index]);
            }
            printf("\n");

            free_image(in_s);
            free_image(in);

            int c = wait_key_cv(10);// cvWaitKey(10);
            if (c == 27 || c == 1048603) break;
        }
        else {
            printf("\rFPS: %.2f \t AVG_FPS = %.2f ", fps, avg_fps);
        }

        //gettimeofday(&tval_after, NULL);
        //timersub(&tval_after, &tval_before, &tval_result);
        //float curr = 1000000.f/((long int)tval_result.tv_usec);
        float curr = 1000.f / frame_time_ms;
        if (fps == 0) fps = curr;
        else fps = .9*fps + .1*curr;

        float spent_time = (get_time_point() - start_time) / 1000000;
        if (spent_time >= 3.0f) {
            //printf(" spent_time = %f \n", spent_time);
            avg_fps = frame_counter / spent_time;
            frame_counter = 0;
            start_time = get_time_point();
        }
    }
#endif
}


void run_classifier(int argc, char **argv)
{
    if(argc < 4){
        fprintf(stderr, "usage: %s %s [train/test/valid] [cfg] [weights (optional)]\n", argv[0], argv[1]);
        return;
    }

    int mjpeg_port = find_int_arg(argc, argv, "-mjpeg_port", -1);
    char *gpu_list = find_char_arg(argc, argv, "-gpus", 0);
    int *gpus = 0;
    int gpu = 0;
    int ngpus = 0;
    if(gpu_list){
        printf("%s\n", gpu_list);
        int len = strlen(gpu_list);
        ngpus = 1;
        int i;
        for(i = 0; i < len; ++i){
            if (gpu_list[i] == ',') ++ngpus;
        }
        gpus = (int*)xcalloc(ngpus, sizeof(int));
        for(i = 0; i < ngpus; ++i){
            gpus[i] = atoi(gpu_list);
            gpu_list = strchr(gpu_list, ',')+1;
        }
    } else {
        gpu = gpu_index;
        gpus = &gpu;
        ngpus = 1;
    }

    int dont_show = find_arg(argc, argv, "-dont_show");
    int benchmark = find_arg(argc, argv, "-benchmark");
    int benchmark_layers = find_arg(argc, argv, "-benchmark_layers");
    if (benchmark_layers) benchmark = 1;
    int dontuse_opencv = find_arg(argc, argv, "-dontuse_opencv");
    int show_imgs = find_arg(argc, argv, "-show_imgs");
    int calc_topk = find_arg(argc, argv, "-topk");
    int cam_index = find_int_arg(argc, argv, "-c", 0);
    int top = find_int_arg(argc, argv, "-t", 0);
    int clear = find_arg(argc, argv, "-clear");
    char *data = argv[3];
    char *cfg = argv[4];
    char *weights = (argc > 5) ? argv[5] : 0;
    char *filename = (argc > 6) ? argv[6]: 0;
    char *layer_s = (argc > 7) ? argv[7]: 0;
    int layer = layer_s ? atoi(layer_s) : -1;
    if(0==strcmp(argv[2], "predict")) predict_classifier(data, cfg, weights, filename, top);
<<<<<<< HEAD
    else if(0==strcmp(argv[2], "try")) try_classifier(data, cfg, weights, filename, layer);
    else if(0==strcmp(argv[2], "train")) train_classifier(data, cfg, weights, gpus, ngpus, clear, dont_show, mjpeg_port, calc_topk);
    else if(0==strcmp(argv[2], "demo")) demo_classifier(data, cfg, weights, cam_index, filename);
=======
    else if(0==strcmp(argv[2], "try")) try_classifier(data, cfg, weights, filename, atoi(layer_s));
    else if(0==strcmp(argv[2], "train")) train_classifier(data, cfg, weights, gpus, ngpus, clear, dontuse_opencv, dont_show, mjpeg_port, calc_topk, show_imgs);
    else if(0==strcmp(argv[2], "demo")) demo_classifier(data, cfg, weights, cam_index, filename, benchmark, benchmark_layers);
>>>>>>> e6250662
    else if(0==strcmp(argv[2], "gun")) gun_classifier(data, cfg, weights, cam_index, filename);
    else if(0==strcmp(argv[2], "threat")) threat_classifier(data, cfg, weights, cam_index, filename);
    else if(0==strcmp(argv[2], "test")) test_classifier(data, cfg, weights, layer);
    else if(0==strcmp(argv[2], "label")) label_classifier(data, cfg, weights);
    else if(0==strcmp(argv[2], "valid")) validate_classifier_single(data, cfg, weights, NULL, -1);
    else if(0==strcmp(argv[2], "validmulti")) validate_classifier_multi(data, cfg, weights);
    else if(0==strcmp(argv[2], "valid10")) validate_classifier_10(data, cfg, weights);
    else if(0==strcmp(argv[2], "validcrop")) validate_classifier_crop(data, cfg, weights);
    else if(0==strcmp(argv[2], "validfull")) validate_classifier_full(data, cfg, weights);

    if (gpus && gpu_list && ngpus > 1) free(gpus);
}<|MERGE_RESOLUTION|>--- conflicted
+++ resolved
@@ -847,12 +847,9 @@
         if (filename) break;
     }
     free(indexes);
-<<<<<<< HEAD
-=======
     free_network(net);
     free_list_contents_kvp(options);
     free_list(options);
->>>>>>> e6250662
 }
 
 
@@ -1353,15 +1350,9 @@
     char *layer_s = (argc > 7) ? argv[7]: 0;
     int layer = layer_s ? atoi(layer_s) : -1;
     if(0==strcmp(argv[2], "predict")) predict_classifier(data, cfg, weights, filename, top);
-<<<<<<< HEAD
-    else if(0==strcmp(argv[2], "try")) try_classifier(data, cfg, weights, filename, layer);
-    else if(0==strcmp(argv[2], "train")) train_classifier(data, cfg, weights, gpus, ngpus, clear, dont_show, mjpeg_port, calc_topk);
-    else if(0==strcmp(argv[2], "demo")) demo_classifier(data, cfg, weights, cam_index, filename);
-=======
     else if(0==strcmp(argv[2], "try")) try_classifier(data, cfg, weights, filename, atoi(layer_s));
     else if(0==strcmp(argv[2], "train")) train_classifier(data, cfg, weights, gpus, ngpus, clear, dontuse_opencv, dont_show, mjpeg_port, calc_topk, show_imgs);
     else if(0==strcmp(argv[2], "demo")) demo_classifier(data, cfg, weights, cam_index, filename, benchmark, benchmark_layers);
->>>>>>> e6250662
     else if(0==strcmp(argv[2], "gun")) gun_classifier(data, cfg, weights, cam_index, filename);
     else if(0==strcmp(argv[2], "threat")) threat_classifier(data, cfg, weights, cam_index, filename);
     else if(0==strcmp(argv[2], "test")) test_classifier(data, cfg, weights, layer);
